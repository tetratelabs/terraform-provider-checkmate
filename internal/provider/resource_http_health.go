// Copyright 2023 Tetrate
//
// Licensed under the Apache License, Version 2.0 (the "License");
// you may not use this file except in compliance with the License.
// You may obtain a copy of the License at
//
//     http://www.apache.org/licenses/LICENSE-2.0
//
// Unless required by applicable law or agreed to in writing, software
// distributed under the License is distributed on an "AS IS" BASIS,
// WITHOUT WARRANTIES OR CONDITIONS OF ANY KIND, either express or implied.
// See the License for the specific language governing permissions and
// limitations under the License.

package provider

import (
	"context"
	"crypto/tls"
	"crypto/x509"
	"fmt"
	"io"
	"net/http"
	"net/url"
	"strconv"
	"strings"
	"time"

	"github.com/google/uuid"
	"github.com/hashicorp/terraform-plugin-framework/diag"
	"github.com/hashicorp/terraform-plugin-framework/path"
	"github.com/hashicorp/terraform-plugin-framework/resource"
	"github.com/hashicorp/terraform-plugin-framework/resource/schema"
	"github.com/hashicorp/terraform-plugin-framework/resource/schema/planmodifier"
	"github.com/hashicorp/terraform-plugin-framework/resource/schema/stringplanmodifier"
	"github.com/hashicorp/terraform-plugin-framework/types"
	"github.com/hashicorp/terraform-plugin-log/tflog"

	"github.com/tetratelabs/terraform-provider-checkmate/internal/helpers"
	"github.com/tetratelabs/terraform-provider-checkmate/internal/modifiers"
)

// Ensure provider defined types fully satisfy framework interfaces
var _ resource.Resource = &HttpHealthResource{}
var _ resource.ResourceWithImportState = &HttpHealthResource{}

func NewHttpHealthResource() resource.Resource {
	return &HttpHealthResource{}
}

type HttpHealthResource struct{}

// Schema implements resource.Resource
func (*HttpHealthResource) Schema(ctx context.Context, req resource.SchemaRequest, resp *resource.SchemaResponse) {
	resp.Schema = schema.Schema{
		MarkdownDescription: "HTTPS Healthcheck",

		Attributes: map[string]schema.Attribute{
			"url": schema.StringAttribute{
				MarkdownDescription: "URL",
				Required:            true,
			},
			"method": schema.StringAttribute{
				MarkdownDescription: "HTTP Method, defaults to GET",
				Optional:            true,
				Computed:            true,
				PlanModifiers:       []planmodifier.String{modifiers.DefaultString("GET")},
			},
			"timeout": schema.Int64Attribute{
				MarkdownDescription: "Overall timeout in milliseconds for the check before giving up. Default 5000",
				Optional:            true,
				Computed:            true,
				PlanModifiers:       []planmodifier.Int64{modifiers.DefaultInt64(5000)},
			},
			"request_timeout": schema.Int64Attribute{
				MarkdownDescription: "Timeout for an individual request. If exceeded, the attempt will be considered failure and potentially retried. Default 1000",
				Optional:            true,
				Computed:            true,
				PlanModifiers:       []planmodifier.Int64{modifiers.DefaultInt64(1000)},
			},
			"interval": schema.Int64Attribute{
				MarkdownDescription: "Interval in milliseconds between attemps. Default 200",
				Optional:            true,
				Computed:            true,
				PlanModifiers:       []planmodifier.Int64{modifiers.DefaultInt64(200)},
			},
			"status_code": schema.StringAttribute{
				MarkdownDescription: "Status Code to expect. Default 200",
				Optional:            true,
				Computed:            true,
				PlanModifiers:       []planmodifier.String{modifiers.DefaultString("200")},
			},
			"consecutive_successes": schema.Int64Attribute{
				MarkdownDescription: "Number of consecutive successes required before the check is considered successful overall. Defaults to 1.",
				Optional:            true,
				Computed:            true,
				PlanModifiers:       []planmodifier.Int64{modifiers.DefaultInt64(1)},
			},
			"headers": schema.MapAttribute{
				ElementType:         types.StringType,
				MarkdownDescription: "HTTP Request Headers",
				Optional:            true,
			},
			"id": schema.StringAttribute{
				Computed:            true,
				MarkdownDescription: "Identifier",
				PlanModifiers:       []planmodifier.String{stringplanmodifier.UseStateForUnknown()},
			},
			"request_body": schema.StringAttribute{
				MarkdownDescription: "Optional request body to send on each attempt.",
				Optional:            true,
			},
			"result_body": schema.StringAttribute{
				Computed:            true,
				MarkdownDescription: "Result body",
			},
			"passed": schema.BoolAttribute{
				Computed:            true,
				MarkdownDescription: "True if the check passed",
			},
			"create_anyway_on_check_failure": schema.BoolAttribute{
				Optional:            true,
				MarkdownDescription: "If false, the resource will fail to create if the check does not pass. If true, the resource will be created anyway. Defaults to false.",
			},
			"ca_bundle": schema.StringAttribute{
				Optional:            true,
				MarkdownDescription: "The CA bundle to use when connecting to the target host.",
			},
			"insecure_tls": schema.BoolAttribute{
				Optional:            true,
				MarkdownDescription: "Wether or not to completely skip the TLS CA verification. Default false.",
			},
		},
	}
}

type HttpHealthResourceModel struct {
	URL                  types.String `tfsdk:"url"`
	Id                   types.String `tfsdk:"id"`
	Method               types.String `tfsdk:"method"`
	Timeout              types.Int64  `tfsdk:"timeout"`
	RequestTimeout       types.Int64  `tfsdk:"request_timeout"`
	Interval             types.Int64  `tfsdk:"interval"`
	StatusCode           types.String `tfsdk:"status_code"`
	ConsecutiveSuccesses types.Int64  `tfsdk:"consecutive_successes"`
	Headers              types.Map    `tfsdk:"headers"`
	IgnoreFailure        types.Bool   `tfsdk:"create_anyway_on_check_failure"`
	Passed               types.Bool   `tfsdk:"passed"`
	RequestBody          types.String `tfsdk:"request_body"`
	ResultBody           types.String `tfsdk:"result_body"`
	CABundle             types.String `tfsdk:"ca_bundle"`
	InsecureTLS          types.Bool   `tfsdk:"insecure_tls"`
}

func (r *HttpHealthResource) Metadata(ctx context.Context, req resource.MetadataRequest, resp *resource.MetadataResponse) {
	resp.TypeName = req.ProviderTypeName + "_http_health"
}

func (r *HttpHealthResource) Create(ctx context.Context, req resource.CreateRequest, resp *resource.CreateResponse) {
	var data HttpHealthResourceModel

	resp.Diagnostics.Append(req.Plan.Get(ctx, &data)...)
	if resp.Diagnostics.HasError() {
		return
	}

	data.Id = types.StringValue(uuid.NewString())

	r.HealthCheck(ctx, &data, &resp.Diagnostics)
	if resp.Diagnostics.HasError() {
		return
	}

	resp.Diagnostics.Append(resp.State.Set(ctx, data)...)

}

func (r *HttpHealthResource) HealthCheck(ctx context.Context, data *HttpHealthResourceModel, diag *diag.Diagnostics) {
	data.Passed = types.BoolValue(false)
	endpoint, err := url.Parse(data.URL.ValueString())
	if err != nil {
		diag.AddError("Client Error", fmt.Sprintf("Unable to parse url %q, got error %s", data.URL.ValueString(), err))
		return
	}

	var checkCode func(int) bool
	if data.StatusCode.IsNull() {
		checkCode = func(c int) bool { return c < 400 }
	} else {
		v, err := strconv.Atoi(data.StatusCode.ValueString())
		if err != nil {
			diag.AddError("Error", fmt.Sprintf("Unable to parse status code pattern %s", err))
		}
		checkCode = func(c int) bool { return c == v }
	}

	// normalize headers
	headers := make(map[string][]string)
	if !data.Headers.IsNull() {
		tmp := make(map[string]string)
		diag.Append(data.Headers.ElementsAs(ctx, &tmp, false)...)
		if diag.HasError() {
			return
		}

		for k, v := range tmp {
			headers[k] = []string{v}
		}
	}

	window := helpers.RetryWindow{
<<<<<<< HEAD
		MaxRetries:           0, // Infinite retries. this check only relies on timeouts to determine overall failure
=======
>>>>>>> 221b9e55
		Timeout:              time.Duration(data.Timeout.ValueInt64()) * time.Millisecond,
		Interval:             time.Duration(data.Interval.ValueInt64()) * time.Millisecond,
		ConsecutiveSuccesses: int(data.ConsecutiveSuccesses.ValueInt64()),
	}
	data.ResultBody = types.StringValue("")

	if !data.CABundle.IsNull() && data.InsecureTLS.ValueBool() {
		diag.AddError("Conflicting configuration", "You cannot specify both custom CA and insecure TLS. Please use only one of them.")
	}
	tlsConfig := &tls.Config{}
	if !data.CABundle.IsNull() {
		caCertPool := x509.NewCertPool()
		if ok := caCertPool.AppendCertsFromPEM([]byte(data.CABundle.ValueString())); !ok {
			diag.AddError("Building CA cert pool", err.Error())
		}
		tlsConfig.RootCAs = caCertPool
	}
	tlsConfig.InsecureSkipVerify = data.InsecureTLS.ValueBool()

	client := http.Client{
		Transport: &http.Transport{
			TLSClientConfig: tlsConfig,
		},
		Timeout: time.Duration(data.RequestTimeout.ValueInt64()) * time.Millisecond,
	}

	tflog.Debug(ctx, fmt.Sprintf("Starting HTTP health check. Overall timeout: %d ms, request timeout: %d ms", data.Timeout.ValueInt64(), data.RequestTimeout.ValueInt64()))
	for h, v := range headers {
		tflog.Debug(ctx, fmt.Sprintf("%s: %s", h, v))
	}

	result := window.Do(func(successes int) bool {
		if successes != 0 {
			tflog.Trace(ctx, fmt.Sprintf("SUCCESS [%d/%d] http %s %s", successes, data.ConsecutiveSuccesses.ValueInt64(), data.Method.ValueString(), endpoint))
<<<<<<< HEAD
		} else {
			tflog.Trace(ctx, fmt.Sprintf("ATTEMPT #%d http %s %s", attempt, data.Method.ValueString(), endpoint))
=======
>>>>>>> 221b9e55
		}

		httpResponse, err := client.Do(&http.Request{
			URL:    endpoint,
			Method: data.Method.ValueString(),
			Header: headers,
			Body:   io.NopCloser(strings.NewReader(data.RequestBody.ValueString())),
		})
		if err != nil {
			diag.AddWarning("Error connecting to healthcheck endpoint", fmt.Sprintf("%s", err))
			return false
		}

		success := checkCode(httpResponse.StatusCode)
		if success {
			body, err := io.ReadAll(httpResponse.Body)
			if err != nil {
				diag.AddWarning("Error reading response body", fmt.Sprintf("%s", err))
				data.ResultBody = types.StringValue("")
			} else {
				data.ResultBody = types.StringValue(string(body))
			}
		}
		return success
	})

	switch result {
	case helpers.Success:
		data.Passed = types.BoolValue(true)
	case helpers.TimeoutExceeded:
		diag.AddWarning("Timeout exceeded", fmt.Sprintf("Timeout of %d milliseconds exceeded", data.Timeout.ValueInt64()))
		if !data.IgnoreFailure.ValueBool() {
			diag.AddError("Check failed", "The check did not pass and create_anyway_on_check_failure is false")
			return
		}
<<<<<<< HEAD
	case helpers.RetriesExceeded:
		diag.AddError("Internal error", "Something went wrong with the retry logic. This shouldn't happen")
=======
>>>>>>> 221b9e55
	}

}

func (r *HttpHealthResource) Read(ctx context.Context, req resource.ReadRequest, resp *resource.ReadResponse) {
	var data HttpHealthResourceModel

	resp.Diagnostics.Append(req.State.Get(ctx, &data)...)

	if resp.Diagnostics.HasError() {
		return
	}

	resp.Diagnostics.Append(resp.State.Set(ctx, data)...)
}

func (r *HttpHealthResource) Update(ctx context.Context, req resource.UpdateRequest, resp *resource.UpdateResponse) {
	var data HttpHealthResourceModel

	resp.Diagnostics.Append(req.Plan.Get(ctx, &data)...)
	if resp.Diagnostics.HasError() {
		return
	}

	r.HealthCheck(ctx, &data, &resp.Diagnostics)
	if resp.Diagnostics.HasError() {
		return
	}

	resp.Diagnostics.Append(resp.State.Set(ctx, &data)...)
}

func (r *HttpHealthResource) Delete(ctx context.Context, req resource.DeleteRequest, resp *resource.DeleteResponse) {
}

func (r *HttpHealthResource) ImportState(ctx context.Context, req resource.ImportStateRequest, resp *resource.ImportStateResponse) {
	resource.ImportStatePassthroughID(ctx, path.Root("id"), req, resp)
}<|MERGE_RESOLUTION|>--- conflicted
+++ resolved
@@ -209,10 +209,6 @@
 	}
 
 	window := helpers.RetryWindow{
-<<<<<<< HEAD
-		MaxRetries:           0, // Infinite retries. this check only relies on timeouts to determine overall failure
-=======
->>>>>>> 221b9e55
 		Timeout:              time.Duration(data.Timeout.ValueInt64()) * time.Millisecond,
 		Interval:             time.Duration(data.Interval.ValueInt64()) * time.Millisecond,
 		ConsecutiveSuccesses: int(data.ConsecutiveSuccesses.ValueInt64()),
@@ -244,14 +240,11 @@
 		tflog.Debug(ctx, fmt.Sprintf("%s: %s", h, v))
 	}
 
-	result := window.Do(func(successes int) bool {
+	result := window.Do(func(attempt int, successes int) bool {
 		if successes != 0 {
 			tflog.Trace(ctx, fmt.Sprintf("SUCCESS [%d/%d] http %s %s", successes, data.ConsecutiveSuccesses.ValueInt64(), data.Method.ValueString(), endpoint))
-<<<<<<< HEAD
 		} else {
 			tflog.Trace(ctx, fmt.Sprintf("ATTEMPT #%d http %s %s", attempt, data.Method.ValueString(), endpoint))
-=======
->>>>>>> 221b9e55
 		}
 
 		httpResponse, err := client.Do(&http.Request{
@@ -287,11 +280,6 @@
 			diag.AddError("Check failed", "The check did not pass and create_anyway_on_check_failure is false")
 			return
 		}
-<<<<<<< HEAD
-	case helpers.RetriesExceeded:
-		diag.AddError("Internal error", "Something went wrong with the retry logic. This shouldn't happen")
-=======
->>>>>>> 221b9e55
 	}
 
 }
